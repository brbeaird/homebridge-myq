/* Copyright(C) 2020, HJD (https://github.com/hjdhjd). All rights reserved.
 */
import { HAP, Logging } from "homebridge";

import fetch, { Response, RequestInfo, RequestInit } from "node-fetch";
import util from "util";

// An incomplete description of the myQ JSON, but enough for our purposes.
export interface myQDevice {
  readonly device_family: string,
  readonly device_platform: string,
  readonly device_type: string,
  readonly name: string,
  readonly parent_device_id?: string,
  readonly serial_number: string,
  readonly state: {
    readonly door_state: string,
    readonly dps_low_battery_mode?: boolean,
    readonly online: boolean,
    readonly firmware_version?: string
  }
};

export interface myQHwInfo {
  readonly product: string,
  readonly brand: string
};

let debug = false;

/*
 * myQ API version information. This is more intricate than it seems because the myQ
 * API requires the major version number in some instances, and both the major and
 * minor version in others. Given the dynamic nature of the myQ API, expect this to
 * continue to evolve.
 */
const myqVersionMajor = 5;
const myqVersionMinor = 1;
const myqVersion = myqVersionMajor + "." + myqVersionMinor;

// myQ API base URL, currently v5.
const myqApi = "https://api.myqdevice.com/api/v" + myqVersionMajor;

// myQ API devices URL, currently v5.1
const myqApidev = myqApi + "." + myqVersionMinor;

// myQ app identifier and user agent used to validate against the myQ API.
const myqAppId = "JVM/G9Nwih5BwKgNCjLxiFUQxQijAebyyg8QUHr7JOrP+tuPb8iHfRHKwTmDzHOu";
const myqAgent = "okhttp/3.10.0";

const tokenExpirationWindow = 20*60*60*1000; // 20 hours

/*
 * The myQ API is undocumented, non-public, and has been derived largely through
 * reverse engineering the official app, myQ website, and trial and error.
 *
 * This project stands on the shoulders of the other myQ projects out there that have
 * done much of the heavy lifting of decoding the API.
 *
 * Here's how the myQ API works:
 *
 * 1. Login to the myQ API and acquire security credentials for further calls to the API.
 * 2. Enumerate the list of myQ devices, including gateways and openers. myQ devices like
 *    garage openers or lights are associated with gateways. While you can have multiple
 *    gateways in a home, a more typical setup would be one gateway per home, and one or
 *    more devices associated with that gateway.
 * 3. To check status of myQ devices, we periodically poll to get updates on specific
 *    devices.
 *
 * Those are the basics and gets us up and running. There are further API calls that
 * allow us to open and close openers, lights, and other devices, as well as periodically
 * poll for status updates.
 *
 * That last part is key. Since there is no way that we know of to monitor status changes
 * in real time, we have to resort to polling the myQ API regularly to see if something
 * has happened that we're interested in (e.g. a garage door opening or closing). It
 * would be great if a monitor API existed to inform us when changes occur, but alas,
 * it either doesn't exist or hasn't been discovered yet.
 */

export class myQ {
  private Email: string;
  private Password: string;
  private securityToken: string;
  private securityTokenTimestamp!: number;
  private accountID: string;
  Devices!: Array<myQDevice>;
  private log: Logging;
  private lastAuthenticateCall!: number;
  private lastRefreshDevicesCall!: number;

  // Headers that the myQ API expects.
  private myqHeaders = {
    "Content-Type": "application/json",
    "User-Agent": myqAgent,
    ApiVersion: myqVersion,
    BrandId: "2",
    Culture: "en",
    MyQApplicationId: myqAppId,
    SecurityToken: ""
  };

  // List all the door types we know about. For future use...
  private myqDoorTypes = [
    "commercialdooropener",
    "garagedooropener",
    "gate",
    "virtualgaragedooropener",
    "wifigaragedooropener"
  ];

  // Initialize this instance with our login information.
  constructor(log: Logging, email: string, password: string, wantDebug: boolean) {
    this.log = log;
    this.Email = email;
    this.Password = password;
    this.securityToken = "";
    this.accountID = "";
    debug = wantDebug;
  }

  // Log us into myQ and get a security token.
  private async myqAuthenticate(): Promise<boolean> {
    const now = Date.now();

    // Reset the API call time.
    this.lastAuthenticateCall = now;

    // Login to the myQ API and get a security token for our session.
    const response = await this.myqFetch(myqApi + "/Login", {
      method: "POST",
      headers: this.myqHeaders,
      body: JSON.stringify({ UserName: this.Email, Password: this.Password })
    });

    if(!response) {
      this.log("myQ API error: unable to authenticate. Will retry later.");
      return false;
    }

    // Now let's get our security token.
    const data = await response.json();

    if(debug) {
      this.log(util.inspect(data, { colors: true, sorted: true, depth: 3 }));
    }

    // What we should get back upon successfully calling /Login is a security token for
    // use in future API calls this session.
    if(!data || !data.SecurityToken) {
      this.log("Unable to get a security token from the myQ API.");
      return false;
    }

    this.securityToken = data.SecurityToken;
    this.securityTokenTimestamp = now;

    this.log("Successfully connected to the myQ API.");

    if(debug) {
      this.log("Token: %s", this.securityToken);
    }

    // Add the token to our headers that we will use for subsequent API calls.
    this.myqHeaders.SecurityToken = this.securityToken;

    return true;
  }

  // Login and get our account information.
  async login(): Promise<boolean> {
    // If we don't have a security token yet, acquire one before proceeding.
    if(!this.securityToken && !(await this.myqAuthenticate())) {
      return false;
    }

    // Get the account information.
    const params = new URLSearchParams({ expand: "account" });

    const response = await this.myqFetch(myqApi + "/My?" + params, {
      method: "GET",
      headers: this.myqHeaders
    });

    if(!response) {
      this.log("myQ API error: unable to login. Will retry later.");
      return false;
    }

    // Now let's get our account information.
    const data = await response.json();

    if(debug) {
      this.log(util.inspect(data, { colors: true, sorted: true, depth: 3 }));
    }

    // No account information returned.
    if(!data || !data.Account) {
      this.log("Unable to retrieve account information from myQ servers.");
      return false;
    }

    // Save the user information.
    this.accountID = data.Account.Id;

    if(debug) {
      this.log("myQ accountID: " + this.accountID);
    }

    return true;
  }

  // Get the list of myQ devices associated with an account.
  async refreshDevices(): Promise<boolean> {
    const now = Date.now();

    // We want to throttle how often we call this API as a failsafe. If we call it more
    // than once every five seconds or so, bad things can happen on the myQ side leading
    // to potential account lockouts. The author definitely learned this one the hard way.
    if(this.lastRefreshDevicesCall && ((now - this.lastRefreshDevicesCall) < (5*1000))) {
      if(debug) {
        this.log("Throttling refreshDevices API call. Using cached data from the past five seconds.");
      }

      return this.Devices ? true : false;
    }

    // Reset the API call time.
    this.lastRefreshDevicesCall = now;

    // If we don't have our account information yet, acquire it before proceeding.
    if(!this.accountID && !(await this.login())) {
      return false;
    }

    // Get the list of device information.
    const params = new URLSearchParams({ filterOn: "true" });

    const response = await this.myqFetch(myqApidev + "/Accounts/" + this.accountID + "/Devices?" + params, {
      method: "GET",
      headers: this.myqHeaders
    });

    if(!response) {
      this.log("myQ API error: unable to refresh. Will retry later.");

      if((now - this.securityTokenTimestamp) > tokenExpirationWindow) {
        this.log("myQ security token may be expired. Will attempt to refresh token.");

        // We want to throttle how often we call this API
        if((now - this.lastAuthenticateCall) < 15*60*1000) {
          if(debug) {
            this.log("Throttling myqAuthenticate API call.");
          }
        } else {
          await this.myqAuthenticate();
        }
      }

      return false;
    }

    // Now let's get our account information.
    const data = await response.json();

    if(debug) {
      this.log(util.inspect(data, { colors: true, sorted: true, depth: 3 }));
    }

    const items: Array<myQDevice> = data.items;

    // Notify the user about any new devices that we've discovered.
    if(items) {
      items.forEach((newDevice: myQDevice) => {

        if(this.Devices) {
          // We already know about this device.
          if(this.Devices.find((x: myQDevice) => x.serial_number === newDevice.serial_number) !== undefined) {
            return;
          }
        }

        // Get what type of device we are, if we know it.
        const hwInfo = this.getHwInfo(newDevice.serial_number);

        // We've discovered a new device.
        this.log("myQ %s discovered: %s%s (serial number: %s%s.",
          newDevice.device_family,
          newDevice.name,
          hwInfo ? " [" + hwInfo.brand + " " + hwInfo.product + "]": "",
          newDevice.serial_number,
          newDevice.parent_device_id ? ", gateway: " + newDevice.parent_device_id + ")" : ")");

        if(debug) {
          this.log(util.inspect(newDevice, { colors: true, sorted: true, depth: 3 }));
        }
      });
    }

    // Notify the user about any devices that have disappeared.
    if(this.Devices) {
      this.Devices.forEach((existingDevice: myQDevice) => {
        if(items) {
          // This device still is visible.
          if(items.find((x: myQDevice) => x.serial_number === existingDevice.serial_number) !== undefined) {
            return;
          }
        }

        // We've had a device disappear.
        this.log("myQ %s device removed: %s - %s.", existingDevice.device_family, existingDevice.name, existingDevice.serial_number);

        if(debug) {
          this.log(util.inspect(existingDevice, { colors: true, sorted: true, depth: 3 }));
        }
      });
    }

    // Save the updated list of devices.
    this.Devices = items;

    return true;
  }

  // Query the details of a specific myQ device.
  async queryDevice(log: Logging, deviceId: string): Promise<boolean> {
    // If we don't have our account information yet, acquire it before proceeding.
    if(!this.accountID && !(await this.login())) {
      return false;
    }

    // Get the list of device information.
    const response = await this.myqFetch(myqApidev + "/Accounts/" + this.accountID + "/devices/" + deviceId, {
      method: "GET",
      headers: this.myqHeaders
    });

    if(!response) {
      this.log("myQ API error: unable to query device. Will retry later.");
      return false;
    }

    // Now let's get our account information.
    const data = await response.json();

    if(!data || !data.items) {
      log("Error querying device '%s'", deviceId);
      return false;
    }

    if(debug) {
      this.log(util.inspect(data, { colors: true, sorted: true, depth: 3 }));
    }

    this.Devices = data.items;

    this.Devices.forEach((device: myQDevice) => {
      this.log("Device:");
      this.log(util.inspect(device, { colors: true, sorted: true, depth: 2 }));
    });

    return true;
  }

  // Execute an action on a myQ device.
  async execute(deviceId: string, command: string): Promise<boolean> {
    // If we don't have our account information yet, acquire it before proceeding.
    if(!this.accountID && !(await this.login())) {
      return false;
    }

    const response = await this.myqFetch(myqApidev + "/Accounts/" + this.accountID + "/Devices/" + deviceId + "/actions", {
      method: "PUT",
      headers: this.myqHeaders,
      body: JSON.stringify({ action_type: command })
    });

    if(!response) {
      this.log("myQ API error: unable to execute command.");
      return false;
    }

    return true;
  }

  // Get the details of a specific device in our list.
  getDevice(hap: HAP, uuid: string): myQDevice {
    let device: myQDevice;
    const now = Date.now();

    // Check to make sure we have fresh information from myQ. If it's less than a minute
    // old, it looks good to us.
    if(!this.Devices || !this.lastRefreshDevicesCall || ((now - this.lastRefreshDevicesCall) > (60*1000))) {
      return null as unknown as myQDevice;
    }

    device = this.Devices!.find(
      (x: myQDevice) =>
        x.device_family &&
        x.device_family.indexOf("garagedoor") !== -1 &&
        x.serial_number &&
        hap.uuid.generate(x.serial_number) === uuid
    )!;

    // Iterate through the list and find the device that matches the UUID we seek.
    // This works because homebridge always generates the same UUID for a given input -
    // in this case the device serial number.
    if((device = this.Devices.find(
      (x: myQDevice) =>
        x.device_family &&
        (x.device_family.indexOf("garagedoor") !== -1) &&
        x.serial_number &&
        (hap.uuid.generate(x.serial_number) === uuid)
    )!) !== undefined) {
      return device;
    }

    return null as unknown as myQDevice;
  }

<<<<<<< HEAD
  /*
  // Return device manufacturer and model information based on the serial number, if we can.
  getInfo(serial: string): ??? {

     // We only know about gateway devices and not individual openers, so we can only decode those.
     // According to Liftmaster, here's how you can decode what device you're using.
     const myQInfo = {
     };
=======
  // Return device manufacturer and model information based on the serial number, if we can.
  getHwInfo(serial: string): myQHwInfo {

    // We only know about gateway devices and not individual openers, so we can only decode those.
    // According to Liftmaster, here's how you can decode what device you're using:
    //
    // The MyQ serial number for the Wi-Fi GDO, MyQ Home Bridge, MyQ Smart Garage Hub,
    // MyQ Garage (Wi-Fi Hub) and Internet Gateway is 12 characters long. The first two characters,
    // typically "GW", followed by 2 characters that are decoded according to the table below to
    // identify the device type and brand, with the remaining 8 characters representing the serial number.
    const HwInfo: {[index: string]: myQHwInfo} = {
      "00": { product: "Ethernet Gateway",          brand: "Chamberlain" },
      "01": { product: "Ethernet Gateway",          brand: "Liftmaster" },
      "02": { product: "Ethernet Gateway",          brand: "Craftsman" },
      "03": { product: "WiFi Hub",                  brand: "Chamberlain" },
      "04": { product: "WiFi Hub",                  brand: "Liftmaster" },
      "05": { product: "WiFi Hub",                  brand: "Craftsman" },
      "0A": { product: "WiFi GDO AC",               brand: "Chamberlain" },
      "0B": { product: "WiFi GDO AC",               brand: "Liftmaster" },
      "0C": { product: "WiFi GDO AC",               brand: "Craftsman" },
      "0D": { product: "WiFi GDO AC",               brand: "myQ Replacement Logic Board" },
      "0E": { product: "WiFi GDO AC 3/4 HP",        brand: "Chamberlain" },
      "0F": { product: "WiFi GDO AC 3/4 HP",        brand: "Liftmaster" },
      "10": { product: "WiFi GDO AC 3/4 HP",        brand: "Craftsman" },
      "11": { product: "WiFi GDO AC 3/4 HP",        brand: "myQ Replacement Logic Board" },
      "12": { product: "WiFi GDO DC 1.25 HP",       brand: "Chamberlain" },
      "13": { product: "WiFi GDO DC 1.25 HP",       brand: "Liftmaster" },
      "14": { product: "WiFi GDO DC 1.25 HP",       brand: "Craftsman" },
      "15": { product: "WiFi GDO DC 1.25 HP",       brand: "myQ Replacement Logic Board" },
      "20": { product: "myQ Home Bridge",           brand: "Chamberlain" },
      "21": { product: "myQ Home Bridge",           brand: "Liftmaster" },
      "23": { product: "Smart Garage Hub",          brand: "Chamberlain" },
      "24": { product: "Smart Garage Hub",          brand: "Liftmaster" },
      "27": { product: "WiFi Wall Mount Opener",    brand: "Liftmaster" },
      "28": { product: "WiFi Wall Mount Operator",  brand: "Liftmaster Commercial" },
      "80": { product: "Ethernet Gateway",          brand: "Liftmaster EU" },
      "81": { product: "Ethernet Gateway",          brand: "Chamberlain EU" }
    };

    if(!serial || (serial.length < 4)) {
      return undefined as unknown as myQHwInfo;
    }

    // Use the third and fourth characters as indices into the hardware matrix.
    return HwInfo[serial[2] + serial[3]];
>>>>>>> 68773dd0
  }

  // Utility to let us streamline error handling and return checking from the myQ API.
  private async myqFetch(url: RequestInfo, options: RequestInit): Promise<Response> {
    let response: Response;

    try {
      response = await fetch(url, options);

      // Bad username and password.
      if(response.status === 401) {
        this.log("Invalid username or password given. Check your login and password.");
        return null as unknown as Promise<Response>;
      }

      // Some other unknown error occurred.
      if(!response.ok) {
        this.log("myQ API error: %s %s", response.status, response.statusText);
        return null as unknown as Promise<Response>;
      }

      return response;
    } catch(error) {
      this.log.error("Fetch error encountered: " + error);
      return null as unknown as Promise<Response>;
    }
  }
}<|MERGE_RESOLUTION|>--- conflicted
+++ resolved
@@ -418,16 +418,6 @@
     return null as unknown as myQDevice;
   }
 
-<<<<<<< HEAD
-  /*
-  // Return device manufacturer and model information based on the serial number, if we can.
-  getInfo(serial: string): ??? {
-
-     // We only know about gateway devices and not individual openers, so we can only decode those.
-     // According to Liftmaster, here's how you can decode what device you're using.
-     const myQInfo = {
-     };
-=======
   // Return device manufacturer and model information based on the serial number, if we can.
   getHwInfo(serial: string): myQHwInfo {
 
@@ -473,7 +463,6 @@
 
     // Use the third and fourth characters as indices into the hardware matrix.
     return HwInfo[serial[2] + serial[3]];
->>>>>>> 68773dd0
   }
 
   // Utility to let us streamline error handling and return checking from the myQ API.
